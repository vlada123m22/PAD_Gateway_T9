version: '3.8'

services:
<<<<<<< HEAD
  # =============================
  # Core Infrastructure Services
  # =============================
  
=======

>>>>>>> 98a2e7dd
  service_discovery:
    image: nadea39/service-discovery:v1.2.0
    container_name: service_discovery_container
    ports:
      - "8500:8500"
    environment:
      - PYTHONUNBUFFERED=1
    networks:
<<<<<<< HEAD
      - game_network
=======
      - backend

  notifications:
    image: nadea39/notification-service:v1.0.0
    container_name: notifications_container
    ports:
      - "8600:8600"
    environment:
      - PYTHONUNBUFFERED=1
      - TELEGRAM_TOKEN=${TELEGRAM_TOKEN}
      - TELEGRAM_CHAT_ID=${TELEGRAM_CHAT_ID}
      - SERVICE_DISCOVERY_URL=http://service_discovery:8500
    networks:
      - backend
  
>>>>>>> 98a2e7dd

  notifications:
    image: nadea39/notification-service:v1.0.0
    container_name: notifications_container
    ports:
      - "8600:8600"
    environment:
      - PYTHONUNBUFFERED=1
      - TELEGRAM_TOKEN=${TELEGRAM_TOKEN}
      - TELEGRAM_CHAT_ID=${TELEGRAM_CHAT_ID}
      - SERVICE_DISCOVERY_URL=http://service_discovery:8500
    networks:
      - game_network

  # =============================
  # Load Balancer
  # =============================
  
  load-balancer:
    image: haproxy:2.8-alpine
    container_name: load-balancer
    volumes:
      - ./haproxy.cfg:/usr/local/etc/haproxy/haproxy.cfg:ro
    networks:
      - game_network
    depends_on:
      - task-service
      - voting-service
      - user_service
      - game_service
      - town_service
      - characters_service
      - rumors-service
    restart: unless-stopped
    ports:
      - "8180:8180"
      - "8181:8181"
      - "8404:8404"  # HAProxy stats page

  # =============================
  # ELK Stack + Filebeat setup
  # =============================

  elasticsearch:
    image: docker.elastic.co/elasticsearch/elasticsearch:8.15.0
    container_name: elasticsearch
    environment:
      - discovery.type=single-node
      - ES_JAVA_OPTS=-Xms1g -Xmx1g
      - xpack.security.enabled=false
      - xpack.security.http.ssl.enabled=false
    ulimits:
      memlock:
        soft: -1
        hard: -1
    volumes:
      - elasticsearch_data:/usr/share/elasticsearch/data
    ports:
      - "9200:9200"
    networks:
      - game_network
    restart: unless-stopped
    healthcheck:
      test: ["CMD-SHELL", "curl -f http://localhost:9200 || exit 1"]
      interval: 10s
      timeout: 5s
      retries: 10

  logstash:
    image: docker.elastic.co/logstash/logstash:8.15.0
    container_name: logstash
    depends_on:
      - elasticsearch
    volumes:
      - ./elk/logstash.conf:/usr/share/logstash/pipeline/logstash.conf:ro
    ports:
      - "5044:5044" # Filebeat input
      - "9600:9600" # Logstash monitoring API
    networks:
      - game_network
    restart: unless-stopped

  kibana:
    image: docker.elastic.co/kibana/kibana:8.15.0
    container_name: kibana
    environment:
      - ELASTICSEARCH_HOSTS=http://elasticsearch:9200
    ports:
      - "5601:5601"
    depends_on:
      - elasticsearch
    networks:
      - game_network
    restart: unless-stopped

  filebeat:
    image: docker.elastic.co/beats/filebeat:8.15.0
    container_name: filebeat
    user: root
    command: ["--strict.perms=false"]
    volumes:
      - /var/lib/docker/containers:/var/lib/docker/containers:ro
      - /var/run/docker.sock:/var/run/docker.sock:ro
      - ./elk/filebeat.yml:/usr/share/filebeat/filebeat.yml:ro
      - filebeat_data:/usr/share/filebeat/data
    depends_on:
      - logstash
    networks:
      - game_network
    restart: unless-stopped

<<<<<<< HEAD
  # =============================
  # Databases - MongoDB
  # =============================
=======
  gateway:
    build: .
    container_name: gateway_container
    ports:
      - "8000:8000"
    volumes:
      # For Windows - use npipe
      - //./pipe/docker_engine://./pipe/docker_engine
    environment:
      DOCKER_HOST: "npipe:////./pipe/docker_engine"
      TASK_SERVICE_URL: http://task-service:8180
      VOTING_SERVICE_URL: http://voting-service:8181
      GAME_SERVICE_URL: http://game_service:3005
      USER_SERVICE_URL: http://user_service:3000
      RUMORS_SERVICE_URL: http://rumors-service:8081        #
      JWT_SECRET: ${JWT_SECRET}
      JWT_ALGORITHM: ${JWT_ALGORITHM}
      TOWN_SERVICE_URL: http://townservice:4001
      CHARACTER_SERVICE_URL: http://characterservice:4002
      CACHE_URL: redis://gateway_cache:6379
      CACHE_DEFAULT_TTL: 15
      INTERNAL_SERVICE_TOKEN: ${INTERNAL_SERVICE_TOKEN}
    depends_on:
      - gateway_cache
      - load-balancer
    networks:
      - backend

  gateway_cache:
    image: redis:7
    container_name: gateway_cache
    restart: unless-stopped
    ports:
      - "6379:6379"
    networks:
      - backend
>>>>>>> 98a2e7dd

  mongo:
    image: mongo:6
    container_name: mongo_container
    restart: unless-stopped
    volumes:
      - mongo_data:/data/db
    networks:
      - game_network

<<<<<<< HEAD
  # =============================
  # Databases - PostgreSQL
  # =============================
=======
  user_service:
    image: nadea39/user-management-service:1.7
#    container_name: user_service_container
    environment:
      - MONGO_URI=${MONGO_URI_USER}
      - USE_MOCKS=true
      - PORT=3000
      - GAME_SERVICE_URL=${GAME_SERVICE_URL} 
#    ports:
#      - "3000:3000"
    depends_on:
      - mongo
    networks:
      - backend
    env_file:
      - .env

  game_service:
    image: nadea39/gameservice:v1.0.5
#    container_name: gameservice_container
    environment:
      - MONGO_URI=${MONGO_URI_GAME}
      - PORT=${PORT}
      - NODE_ENV=${NODE_ENV}
      - USER_SERVICE_URL=${USER_SERVICE_URL}
      - JWT_SECRET=${JWT_SECRET}
      - JWT_ALGORITHM=${JWT_ALGORITHM}
#    ports:
#      - "3005:3005"
    depends_on:
      - mongo
      - user_service
    networks:
      - backend

  db_userm_populator:
    image: nadea39/user-management-service:1.0
    container_name: db_populator_container
    environment:
      - MONGO_URI=mongodb://mongo:27017/user_management
    depends_on:
      - mongo
    command: ["node", "src/populate-db.js"]
    restart: "no"

  db_game_populator:
    image: nadea39/gameservice:v1.0.2
    container_name: game_db_populator
    environment:
      - MONGO_URI=mongodb://mongo:27017/gameservice
    depends_on:
      - mongo
    command: ["node", "src/gameServicePopulator.js"]
    restart: "no"
    networks:
      - backend
>>>>>>> 98a2e7dd

  postgres-shop:
    image: postgres:15-alpine
    container_name: postgres_shop_container
    restart: unless-stopped
    environment:
      - POSTGRES_DB=${POSTGRES_DB_SHOP}
      - POSTGRES_USER=${POSTGRES_USER_SHOP}
      - POSTGRES_PASSWORD=${POSTGRES_PASSWORD_SHOP}
    volumes:
<<<<<<< HEAD
      - postgres_shop_data:/var/lib/postgresql/data
    ports:
      - "5432:5432"
=======
      - mongo-town-data:/data/db
    networks:
      - backend

  townservice:
    image: livia994/townservice:3.0
#    container_name: townservice
    restart: unless-stopped
#    ports:
#      - "4001:4001"
    environment:
      - MONGO_URI=mongodb://mongo-town:27017/townDB
      - PORT=4001
      - NODE_ENV=production
    depends_on:
      - mongo-town
      - db_town_populator
    networks:
      - backend

  db_town_populator:
    image: livia994/townservice:3.0
    container_name: town_db_populator
    command: ["node", "src/db/seed/town-seed.js"]
    environment:
      - MONGO_URI=mongodb://mongo-town:27017/townDB
    depends_on:
      - mongo-town
>>>>>>> 98a2e7dd
    networks:
      - game_network
    healthcheck:
      test: ["CMD-SHELL", "pg_isready -U ${POSTGRES_USER_SHOP}"]
      interval: 5s
      timeout: 5s
      retries: 5

  postgres-rumors:
    image: postgres:15
    container_name: postgres_rumors_container
    restart: unless-stopped
    environment:
      - POSTGRES_USER=${POSTGRES_USER_RUMORS}
      - POSTGRES_PASSWORD=${POSTGRES_PASSWORD_RUMORS}
      - POSTGRES_DB=${POSTGRES_DB_RUMORS}
      - PGDATA=/var/lib/postgresql/data/pgdata
    volumes:
<<<<<<< HEAD
      - postgres_rumors_data:/var/lib/postgresql/data/pgdata
    ports:
      - "5434:5432"
=======
      - mongo-character-data:/data/db
    networks:
      - backend

  characterservice:
    image: livia994/characterservice:1.10
#    container_name: characterservice
    restart: unless-stopped
#    ports:
#      - "4002:4002"
    environment:
      - MONGO_URI=mongodb://mongo-character:27017/characterDB
      - PORT=4002
      - NODE_ENV=production
    depends_on:
      - mongo-character
      - db_character_populator
    networks:
      - backend

  db_character_populator:
    image: livia994/characterservice:1.10
    container_name: character_db_populator
    command: ["node", "src/db/seed/character-seed.js"]
    environment:
      - MONGO_URI=mongodb://mongo-character:27017/characterDB
    depends_on:
      - mongo-character
>>>>>>> 98a2e7dd
    networks:
      - game_network
    healthcheck:
      test: ["CMD-SHELL", "pg_isready -U ${POSTGRES_USER_RUMORS} -d ${POSTGRES_DB_RUMORS}"]
      interval: 5s
      timeout: 5s
      retries: 5

  postgres-voting:
    container_name: postgres-voting
    image: postgres:15
    environment:
      POSTGRES_USER: ${POSTGRES_USER}
      POSTGRES_PASSWORD: ${POSTGRES_PASSWORD}
      POSTGRES_DB: voting_service
      PGDATA: /data/postgres
    volumes:
      - postgres-voting:/data/postgres
    ports:
      - "5442:5432"
    networks:
      - game_network
    restart: unless-stopped
    healthcheck:
      test: ["CMD-SHELL", "pg_isready -U ${POSTGRES_USER}"]
      interval: 5s
      retries: 5
      timeout: 5s

  postgres-task:
    container_name: postgres-task
    image: postgres:15
    environment:
      POSTGRES_USER: ${POSTGRES_USER}
      POSTGRES_PASSWORD: ${POSTGRES_PASSWORD}
      POSTGRES_DB: task_service
      PGDATA: /data/postgres
    volumes:
      - postgres-task:/data/postgres
    ports:
      - "5443:5432"
    networks:
      - game_network
    restart: unless-stopped
    healthcheck:
      test: ["CMD-SHELL", "pg_isready -U ${POSTGRES_USER}"]
      interval: 5s
      retries: 5
      timeout: 5s

  postgres-roleplay:
    image: postgres:15
    container_name: postgres-roleplay
    restart: always
    environment:
      POSTGRES_DB: ${POSTGRES_DB_ROLEPLAY}
      POSTGRES_USER: ${POSTGRES_USER_ROLEPLAY}
      POSTGRES_PASSWORD: ${POSTGRES_PASSWORD_ROLEPLAY}
    volumes:
      - postgres_roleplay_data:/var/lib/postgresql/data
    ports:
      - "5433:5432"
    networks:
      - game_network

  # =============================
  # Redis Cache
  # =============================

  redis:
    image: redis:7-alpine
    container_name: redis_container
    restart: unless-stopped
    ports:
      - "6379:6379"
    networks:
      - game_network

  # =============================
  # Core Game Services
  # =============================

  user_service:
    image: nadea39/user-management-service:1.8
    deploy:
      replicas: 2
    environment:
      - MONGO_URI=${MONGO_URI_USER}
      - USE_MOCKS=true
      - PORT=3000
      - SERVICE_DISCOVERY_URL=http://service_discovery:8500
    depends_on:
      - mongo
      - service_discovery
    networks:
      - game_network
    env_file:
      - .env

  game_service:
    image: nadea39/gameservice:v1.0.7
    deploy:
      replicas: 2
    environment:
      - MONGO_URI=${MONGO_URI_GAME}
      - PORT=3005
      - NODE_ENV=${NODE_ENV}
      - USER_SERVICE_URL=http://user_service:3000
      - JWT_SECRET=${JWT_SECRET}
      - JWT_ALGORITHM=${JWT_ALGORITHM}
      - SERVICE_DISCOVERY_URL=http://service_discovery:8500
    depends_on:
      - mongo
      - user_service
      - service_discovery
    networks:
      - game_network

  town_service:
    image: livia994/townservice:latest
    deploy:
      replicas: 2
    depends_on:
      - service_discovery
      - mongo
    environment:
      - SERVICE_DISCOVERY_URL=http://service_discovery:8500
      - MONGO_URI=mongodb://mongo:27017/townDB
      - PORT=4001
    networks:
      - game_network

  characters_service:
    image: livia994/characterservice:latest
    deploy:
      replicas: 2
    depends_on:
      - service_discovery
      - mongo
    environment:
      - SERVICE_DISCOVERY_URL=http://service_discovery:8500
      - MONGO_URI=mongodb://mongo:27017/characterDB
      - PORT=4002
    networks:
      - game_network

  # =============================
  # Shop & Roleplay Services
  # =============================

  shop_service:
    image: catalinaernu/shop-service:latest
    deploy:
      replicas: 2
    restart: always
    depends_on:
      postgres-shop:
        condition: service_healthy
      redis:
        condition: service_started
      characters_service:
        condition: service_started
    environment:
      - ASPNETCORE_ENVIRONMENT=Development
      - ASPNETCORE_URLS=http://+:80
      - ConnectionStrings__DefaultConnection=Host=postgres-shop;Port=5432;Database=${POSTGRES_DB_SHOP};Username=${POSTGRES_USER_SHOP};Password=${POSTGRES_PASSWORD_SHOP}
      - CHARACTER_SERVICE_URL=http://characters_service:4002
      - REDIS__CONFIG=redis:6379
      - CACHE_DEFAULT_TTL=15
      - SERVICE_NAME=shop-service
      - PORT=80
      - SERVICE_DISCOVERY_URL=http://service_discovery:8500
    env_file:
      - .env
    networks:
      - game_network

  roleplay_service:
    image: catalinaernu/roleplay-service:latest
    deploy:
      replicas: 2
    restart: always
    depends_on:
      postgres-roleplay:
        condition: service_started
      redis:
        condition: service_started
      characters_service:
        condition: service_started
      game_service:
        condition: service_started
    environment:
      - ASPNETCORE_ENVIRONMENT=Development
      - ASPNETCORE_URLS=http://+:8086
      - ConnectionStrings__DefaultConnection=Host=postgres-roleplay;Port=5432;Database=${POSTGRES_DB_ROLEPLAY};Username=${POSTGRES_USER_ROLEPLAY};Password=${POSTGRES_PASSWORD_ROLEPLAY}
      - CharacterServiceUrl=http://characters_service:4002
      - GameServiceUrl=http://game_service:3005
      - Redis__Config=redis:6379
      - CacheDefaultTtl=15
      - SERVICE_NAME=roleplay-service
      - PORT=8086
      - SERVICE_DISCOVERY_URL=http://service_discovery:8500
    networks:
      - game_network

  # =============================
  # Task & Voting Services
  # =============================

  voting-service:
<<<<<<< HEAD
    image: vladamusin/voting_service:0.0.4
    deploy:
      replicas: 2
=======
    image: vladamusin/voting_service:0.0.7
#    container_name: voting-service
#    ports:
#      - "8181:8181"
>>>>>>> 98a2e7dd
    depends_on:
      postgres-voting:
        condition: service_healthy
    networks:
      - game_network
    environment:
      SPRING_DATASOURCE_URL: jdbc:postgresql://postgres-voting:5432/voting_service
      SPRING_DATASOURCE_USERNAME: ${POSTGRES_USER}
      SPRING_DATASOURCE_PASSWORD: ${POSTGRES_PASSWORD}
    restart: unless-stopped

  task-proxy:
    image: nginx:alpine
    container_name: task-proxy
    volumes:
      - ./nginx-proxy.conf:/etc/nginx/templates/nginx.conf.template:ro
    environment:
      INTERNAL_SERVICE_TOKEN: ${INTERNAL_SERVICE_TOKEN}
    networks:
      - game_network
    depends_on:
      - gateway
    restart: unless-stopped

  task-service:
<<<<<<< HEAD
    image: vladamusin/task_service:0.0.13
    deploy:
      replicas: 2
=======
    image: vladamusin/task_service:0.0.18
#    container_name: task-service
#    ports:
#      - "8180:8180"
>>>>>>> 98a2e7dd
    depends_on:
      postgres-task:
        condition: service_healthy
    networks:
      - game_network
    environment:
      SPRING_DATASOURCE_URL: jdbc:postgresql://postgres-task:5432/task_service
      SPRING_DATASOURCE_USERNAME: ${POSTGRES_USER}
      SPRING_DATASOURCE_PASSWORD: ${POSTGRES_PASSWORD}
      CHARACTER_SERVICE_URL: http://task-proxy:8000
    restart: unless-stopped

<<<<<<< HEAD
  # =============================
  # Communication & Rumors Services
  # =============================

  communication-service:
    image: "${COMM_IMAGE}"
    deploy:
      replicas: 2
    networks:
      - game_network
    environment:
      - SERVICE_DISCOVERY_URL=http://service_discovery:8500
      - PORT=8080
    restart: unless-stopped
    healthcheck:
      test: ["CMD-SHELL", "curl -f http://localhost:8080/actuator/health || exit 1"]
      interval: 10s
      timeout: 5s
      retries: 6

  rumors-service:
    image: "${RUMORS_IMAGE}"
    deploy:
      replicas: 2
=======

  postgres-shop:
    image: postgres:15
    container_name: postgres-shop
    restart: always
    environment:
      POSTGRES_DB: ${POSTGRES_DB_SHOP}
      POSTGRES_USER: ${POSTGRES_USER_SHOP}
      POSTGRES_PASSWORD: ${POSTGRES_PASSWORD_SHOP}
    volumes:
      - pad_shop-postgres-data:/var/lib/postgresql/data
    ports:
      - "5432:5432"
    networks:
      - backend

  postgres-roleplay:
    image: postgres:15
#    container_name: postgres-roleplay
    restart: always
    environment:
      POSTGRES_DB: ${POSTGRES_DB_ROLEPLAY}
      POSTGRES_USER: ${POSTGRES_USER_ROLEPLAY}
      POSTGRES_PASSWORD: ${POSTGRES_PASSWORD_ROLEPLAY}
    volumes:
      - pad_roleplay-postgres-data:/var/lib/postgresql/data
#    ports:
#      - "5433:5432"
    networks:
      - backend

#   shopservice:
#     image: catalinaernu/shopservice:1.0
# #    container_name: shopservice
#     restart: always
#     depends_on:
#       - postgres-shop
#     environment:
#       DOTNET_ENVIRONMENT: Development
#       POSTGRES_CONNECTION: "Host=${POSTGRES_HOST_SHOP};Database=${POSTGRES_DB_SHOP};Username=${POSTGRES_USER_SHOP};Password=${POSTGRES_PASSWORD_SHOP}"
# #    ports:
# #      - "${SHOP_SERVICE_PORT}:80"
#     networks:
#       - backend

#   roleplayservice:
#     image: catalinaernu/roleplayservice:1.0
# #    container_name: roleplayservice
#     restart: always
#     depends_on:
#       - postgres-roleplay
#     environment:
#       DOTNET_ENVIRONMENT: Development
#       POSTGRES_CONNECTION: "Host=${POSTGRES_HOST_ROLEPLAY};Database=${POSTGRES_DB_ROLEPLAY};Username=${POSTGRES_USER_ROLEPLAY};Password=${POSTGRES_PASSWORD_ROLEPLAY}"
# #    ports:
# #      - "${ROLEPLAY_SERVICE_PORT}:80"
#     networks:
#       - backend


  postgres-rumors:
    container_name: postgres-rumors
    image: postgres:15
    environment:
      POSTGRES_USER: "${POSTGRES_USER}"
      POSTGRES_PASSWORD: "${POSTGRES_PASSWORD}"
      POSTGRES_DB: "rumors_service"
      PGDATA: /var/lib/postgresql/data/pgdata
    volumes:
      - postgres-rumors:/var/lib/postgresql/data/pgdata
    ports:
      - "5434:5432"
    networks:
      - backend
    restart: unless-stopped
    healthcheck:
      test: ["CMD-SHELL", "pg_isready -U ${POSTGRES_USER} -d rumors_service"]
      interval: 5s
      retries: 5
      timeout: 5s

#  communication-service:
#    image: "${COMM_IMAGE}"
##    container_name: communication-service
##    ports:
##      - "${COMM_PORT}:8080"
#    networks:
#      - backend
#    restart: unless-stopped
#    # optional healthcheck to ensure app started (adjust path if you have /actuator/health)
#    healthcheck:
#      test: ["CMD-SHELL", "curl -f http://localhost:8080/actuator/health || exit 1"]
#      interval: 10s
#      timeout: 5s
#      retries: 6

  rumors-service:
    image: "${RUMORS_IMAGE}"
#    container_name: rumors-service
#    ports:
#      - "${RUMORS_PORT}:8081"
>>>>>>> 98a2e7dd
    depends_on:
      postgres-rumors:
        condition: service_healthy
      communication-service:
        condition: service_started
    networks:
      - game_network
    environment:
      SPRING_DATASOURCE_URL: jdbc:postgresql://postgres-rumors:5432/${POSTGRES_DB_RUMORS}
      SPRING_DATASOURCE_USERNAME: ${POSTGRES_USER_RUMORS}
      SPRING_DATASOURCE_PASSWORD: ${POSTGRES_PASSWORD_RUMORS}
      SERVICE_DISCOVERY_URL: http://service_discovery:8500
      COMMUNICATION_SERVICE_URL: http://communication-service:8080
      PORT: 8081
    restart: unless-stopped

  # =============================
  # Gateway
  # =============================

  gateway:
    image: nadea39/gateway:v1.0.9
    container_name: gateway_container
    environment:
      - SERVICE_DISCOVERY_URL=http://service_discovery:8500
      - JWT_SECRET=${JWT_SECRET}
      - JWT_ALGORITHM=${JWT_ALGORITHM}
      - CACHE_URL=redis://redis:6379
      - PORT=8000
      - INTERNAL_SERVICE_TOKEN=${INTERNAL_SERVICE_TOKEN}
    ports:
      - "8080:8000"
    depends_on:
      - game_service
      - user_service
      - redis
      - service_discovery
      - load-balancer
    networks:
      - game_network

  # =============================
  # PgAdmin
  # =============================

  pgadmin:
<<<<<<< HEAD
=======
#    container_name: pgadmin
>>>>>>> 98a2e7dd
    image: dpage/pgadmin4
    container_name: pgadmin_container
    environment:
      PGADMIN_DEFAULT_EMAIL: ${PGADMIN_DEFAULT_EMAIL}
      PGADMIN_DEFAULT_PASSWORD: ${PGADMIN_DEFAULT_PASSWORD}
      PGADMIN_CONFIG_SERVER_MODE: 'False'
#    ports:
#      - "5050:80"
    networks:
      - game_network
    restart: unless-stopped

volumes:
  elasticsearch_data:
    driver: local
  filebeat_data:
    driver: local
  mongo_data:
  postgres_shop_data:
  postgres_rumors_data:
  postgres-voting:
  postgres-task:
  postgres_roleplay_data:

networks:
  game_network:
    driver: bridge<|MERGE_RESOLUTION|>--- conflicted
+++ resolved
@@ -1,14 +1,10 @@
 version: '3.8'
 
 services:
-<<<<<<< HEAD
   # =============================
   # Core Infrastructure Services
   # =============================
   
-=======
-
->>>>>>> 98a2e7dd
   service_discovery:
     image: nadea39/service-discovery:v1.2.0
     container_name: service_discovery_container
@@ -17,25 +13,7 @@
     environment:
       - PYTHONUNBUFFERED=1
     networks:
-<<<<<<< HEAD
-      - game_network
-=======
-      - backend
-
-  notifications:
-    image: nadea39/notification-service:v1.0.0
-    container_name: notifications_container
-    ports:
-      - "8600:8600"
-    environment:
-      - PYTHONUNBUFFERED=1
-      - TELEGRAM_TOKEN=${TELEGRAM_TOKEN}
-      - TELEGRAM_CHAT_ID=${TELEGRAM_CHAT_ID}
-      - SERVICE_DISCOVERY_URL=http://service_discovery:8500
-    networks:
-      - backend
-  
->>>>>>> 98a2e7dd
+      - game_network
 
   notifications:
     image: nadea39/notification-service:v1.0.0
@@ -79,7 +57,10 @@
   # ELK Stack + Filebeat setup
   # =============================
 
-  elasticsearch:
+  
+  
+  
+  :
     image: docker.elastic.co/elasticsearch/elasticsearch:8.15.0
     container_name: elasticsearch
     environment:
@@ -147,48 +128,9 @@
       - game_network
     restart: unless-stopped
 
-<<<<<<< HEAD
   # =============================
   # Databases - MongoDB
   # =============================
-=======
-  gateway:
-    build: .
-    container_name: gateway_container
-    ports:
-      - "8000:8000"
-    volumes:
-      # For Windows - use npipe
-      - //./pipe/docker_engine://./pipe/docker_engine
-    environment:
-      DOCKER_HOST: "npipe:////./pipe/docker_engine"
-      TASK_SERVICE_URL: http://task-service:8180
-      VOTING_SERVICE_URL: http://voting-service:8181
-      GAME_SERVICE_URL: http://game_service:3005
-      USER_SERVICE_URL: http://user_service:3000
-      RUMORS_SERVICE_URL: http://rumors-service:8081        #
-      JWT_SECRET: ${JWT_SECRET}
-      JWT_ALGORITHM: ${JWT_ALGORITHM}
-      TOWN_SERVICE_URL: http://townservice:4001
-      CHARACTER_SERVICE_URL: http://characterservice:4002
-      CACHE_URL: redis://gateway_cache:6379
-      CACHE_DEFAULT_TTL: 15
-      INTERNAL_SERVICE_TOKEN: ${INTERNAL_SERVICE_TOKEN}
-    depends_on:
-      - gateway_cache
-      - load-balancer
-    networks:
-      - backend
-
-  gateway_cache:
-    image: redis:7
-    container_name: gateway_cache
-    restart: unless-stopped
-    ports:
-      - "6379:6379"
-    networks:
-      - backend
->>>>>>> 98a2e7dd
 
   mongo:
     image: mongo:6
@@ -199,68 +141,9 @@
     networks:
       - game_network
 
-<<<<<<< HEAD
   # =============================
   # Databases - PostgreSQL
   # =============================
-=======
-  user_service:
-    image: nadea39/user-management-service:1.7
-#    container_name: user_service_container
-    environment:
-      - MONGO_URI=${MONGO_URI_USER}
-      - USE_MOCKS=true
-      - PORT=3000
-      - GAME_SERVICE_URL=${GAME_SERVICE_URL} 
-#    ports:
-#      - "3000:3000"
-    depends_on:
-      - mongo
-    networks:
-      - backend
-    env_file:
-      - .env
-
-  game_service:
-    image: nadea39/gameservice:v1.0.5
-#    container_name: gameservice_container
-    environment:
-      - MONGO_URI=${MONGO_URI_GAME}
-      - PORT=${PORT}
-      - NODE_ENV=${NODE_ENV}
-      - USER_SERVICE_URL=${USER_SERVICE_URL}
-      - JWT_SECRET=${JWT_SECRET}
-      - JWT_ALGORITHM=${JWT_ALGORITHM}
-#    ports:
-#      - "3005:3005"
-    depends_on:
-      - mongo
-      - user_service
-    networks:
-      - backend
-
-  db_userm_populator:
-    image: nadea39/user-management-service:1.0
-    container_name: db_populator_container
-    environment:
-      - MONGO_URI=mongodb://mongo:27017/user_management
-    depends_on:
-      - mongo
-    command: ["node", "src/populate-db.js"]
-    restart: "no"
-
-  db_game_populator:
-    image: nadea39/gameservice:v1.0.2
-    container_name: game_db_populator
-    environment:
-      - MONGO_URI=mongodb://mongo:27017/gameservice
-    depends_on:
-      - mongo
-    command: ["node", "src/gameServicePopulator.js"]
-    restart: "no"
-    networks:
-      - backend
->>>>>>> 98a2e7dd
 
   postgres-shop:
     image: postgres:15-alpine
@@ -271,40 +154,9 @@
       - POSTGRES_USER=${POSTGRES_USER_SHOP}
       - POSTGRES_PASSWORD=${POSTGRES_PASSWORD_SHOP}
     volumes:
-<<<<<<< HEAD
       - postgres_shop_data:/var/lib/postgresql/data
     ports:
       - "5432:5432"
-=======
-      - mongo-town-data:/data/db
-    networks:
-      - backend
-
-  townservice:
-    image: livia994/townservice:3.0
-#    container_name: townservice
-    restart: unless-stopped
-#    ports:
-#      - "4001:4001"
-    environment:
-      - MONGO_URI=mongodb://mongo-town:27017/townDB
-      - PORT=4001
-      - NODE_ENV=production
-    depends_on:
-      - mongo-town
-      - db_town_populator
-    networks:
-      - backend
-
-  db_town_populator:
-    image: livia994/townservice:3.0
-    container_name: town_db_populator
-    command: ["node", "src/db/seed/town-seed.js"]
-    environment:
-      - MONGO_URI=mongodb://mongo-town:27017/townDB
-    depends_on:
-      - mongo-town
->>>>>>> 98a2e7dd
     networks:
       - game_network
     healthcheck:
@@ -323,40 +175,9 @@
       - POSTGRES_DB=${POSTGRES_DB_RUMORS}
       - PGDATA=/var/lib/postgresql/data/pgdata
     volumes:
-<<<<<<< HEAD
       - postgres_rumors_data:/var/lib/postgresql/data/pgdata
     ports:
       - "5434:5432"
-=======
-      - mongo-character-data:/data/db
-    networks:
-      - backend
-
-  characterservice:
-    image: livia994/characterservice:1.10
-#    container_name: characterservice
-    restart: unless-stopped
-#    ports:
-#      - "4002:4002"
-    environment:
-      - MONGO_URI=mongodb://mongo-character:27017/characterDB
-      - PORT=4002
-      - NODE_ENV=production
-    depends_on:
-      - mongo-character
-      - db_character_populator
-    networks:
-      - backend
-
-  db_character_populator:
-    image: livia994/characterservice:1.10
-    container_name: character_db_populator
-    command: ["node", "src/db/seed/character-seed.js"]
-    environment:
-      - MONGO_URI=mongodb://mongo-character:27017/characterDB
-    depends_on:
-      - mongo-character
->>>>>>> 98a2e7dd
     networks:
       - game_network
     healthcheck:
@@ -567,16 +388,7 @@
   # =============================
 
   voting-service:
-<<<<<<< HEAD
-    image: vladamusin/voting_service:0.0.4
-    deploy:
-      replicas: 2
-=======
     image: vladamusin/voting_service:0.0.7
-#    container_name: voting-service
-#    ports:
-#      - "8181:8181"
->>>>>>> 98a2e7dd
     depends_on:
       postgres-voting:
         condition: service_healthy
@@ -602,16 +414,7 @@
     restart: unless-stopped
 
   task-service:
-<<<<<<< HEAD
-    image: vladamusin/task_service:0.0.13
-    deploy:
-      replicas: 2
-=======
     image: vladamusin/task_service:0.0.18
-#    container_name: task-service
-#    ports:
-#      - "8180:8180"
->>>>>>> 98a2e7dd
     depends_on:
       postgres-task:
         condition: service_healthy
@@ -624,7 +427,6 @@
       CHARACTER_SERVICE_URL: http://task-proxy:8000
     restart: unless-stopped
 
-<<<<<<< HEAD
   # =============================
   # Communication & Rumors Services
   # =============================
@@ -649,109 +451,6 @@
     image: "${RUMORS_IMAGE}"
     deploy:
       replicas: 2
-=======
-
-  postgres-shop:
-    image: postgres:15
-    container_name: postgres-shop
-    restart: always
-    environment:
-      POSTGRES_DB: ${POSTGRES_DB_SHOP}
-      POSTGRES_USER: ${POSTGRES_USER_SHOP}
-      POSTGRES_PASSWORD: ${POSTGRES_PASSWORD_SHOP}
-    volumes:
-      - pad_shop-postgres-data:/var/lib/postgresql/data
-    ports:
-      - "5432:5432"
-    networks:
-      - backend
-
-  postgres-roleplay:
-    image: postgres:15
-#    container_name: postgres-roleplay
-    restart: always
-    environment:
-      POSTGRES_DB: ${POSTGRES_DB_ROLEPLAY}
-      POSTGRES_USER: ${POSTGRES_USER_ROLEPLAY}
-      POSTGRES_PASSWORD: ${POSTGRES_PASSWORD_ROLEPLAY}
-    volumes:
-      - pad_roleplay-postgres-data:/var/lib/postgresql/data
-#    ports:
-#      - "5433:5432"
-    networks:
-      - backend
-
-#   shopservice:
-#     image: catalinaernu/shopservice:1.0
-# #    container_name: shopservice
-#     restart: always
-#     depends_on:
-#       - postgres-shop
-#     environment:
-#       DOTNET_ENVIRONMENT: Development
-#       POSTGRES_CONNECTION: "Host=${POSTGRES_HOST_SHOP};Database=${POSTGRES_DB_SHOP};Username=${POSTGRES_USER_SHOP};Password=${POSTGRES_PASSWORD_SHOP}"
-# #    ports:
-# #      - "${SHOP_SERVICE_PORT}:80"
-#     networks:
-#       - backend
-
-#   roleplayservice:
-#     image: catalinaernu/roleplayservice:1.0
-# #    container_name: roleplayservice
-#     restart: always
-#     depends_on:
-#       - postgres-roleplay
-#     environment:
-#       DOTNET_ENVIRONMENT: Development
-#       POSTGRES_CONNECTION: "Host=${POSTGRES_HOST_ROLEPLAY};Database=${POSTGRES_DB_ROLEPLAY};Username=${POSTGRES_USER_ROLEPLAY};Password=${POSTGRES_PASSWORD_ROLEPLAY}"
-# #    ports:
-# #      - "${ROLEPLAY_SERVICE_PORT}:80"
-#     networks:
-#       - backend
-
-
-  postgres-rumors:
-    container_name: postgres-rumors
-    image: postgres:15
-    environment:
-      POSTGRES_USER: "${POSTGRES_USER}"
-      POSTGRES_PASSWORD: "${POSTGRES_PASSWORD}"
-      POSTGRES_DB: "rumors_service"
-      PGDATA: /var/lib/postgresql/data/pgdata
-    volumes:
-      - postgres-rumors:/var/lib/postgresql/data/pgdata
-    ports:
-      - "5434:5432"
-    networks:
-      - backend
-    restart: unless-stopped
-    healthcheck:
-      test: ["CMD-SHELL", "pg_isready -U ${POSTGRES_USER} -d rumors_service"]
-      interval: 5s
-      retries: 5
-      timeout: 5s
-
-#  communication-service:
-#    image: "${COMM_IMAGE}"
-##    container_name: communication-service
-##    ports:
-##      - "${COMM_PORT}:8080"
-#    networks:
-#      - backend
-#    restart: unless-stopped
-#    # optional healthcheck to ensure app started (adjust path if you have /actuator/health)
-#    healthcheck:
-#      test: ["CMD-SHELL", "curl -f http://localhost:8080/actuator/health || exit 1"]
-#      interval: 10s
-#      timeout: 5s
-#      retries: 6
-
-  rumors-service:
-    image: "${RUMORS_IMAGE}"
-#    container_name: rumors-service
-#    ports:
-#      - "${RUMORS_PORT}:8081"
->>>>>>> 98a2e7dd
     depends_on:
       postgres-rumors:
         condition: service_healthy
@@ -798,10 +497,6 @@
   # =============================
 
   pgadmin:
-<<<<<<< HEAD
-=======
-#    container_name: pgadmin
->>>>>>> 98a2e7dd
     image: dpage/pgadmin4
     container_name: pgadmin_container
     environment:
