--- conflicted
+++ resolved
@@ -1,7 +1,9 @@
 version: '3.8'
 
 services:
-<<<<<<< HEAD
+  # =============================
+  # Core Infrastructure Services
+  # =============================
   
   service_discovery:
     image: nadea39/service-discovery:v1.2.0
@@ -26,6 +28,10 @@
     networks:
       - game_network
 
+  # =============================
+  # Load Balancer
+  # =============================
+  
   load-balancer:
     image: haproxy:2.8-alpine
     container_name: load-balancer
@@ -41,30 +47,9 @@
       - town_service
       - characters_service
       - rumors-service
-=======
-    
-
-
-  # HAProxy Load Balancer
-  load-balancer:
-    image: haproxy:2.8-alpine
-    container_name: load-balancer
-    volumes:
-      - ./haproxy.cfg:/usr/local/etc/haproxy/haproxy.cfg:ro
-    networks:
-      - backend
-    depends_on:
-      - task-service
-      - voting-service
-      - user_service
-      - game_service
-      - townservice
-      - characterservice
-      - rumors-service
     restart: unless-stopped
     ports:
       - "8404:8404"  # HAProxy stats page
-
 
   # =============================
   # ELK Stack + Filebeat setup
@@ -87,7 +72,7 @@
     ports:
       - "9200:9200"
     networks:
-      - backend
+      - game_network
     restart: unless-stopped
     healthcheck:
       test: ["CMD-SHELL", "curl -f http://localhost:9200 || exit 1"]
@@ -106,7 +91,7 @@
       - "5044:5044" # Filebeat input
       - "9600:9600" # Logstash monitoring API
     networks:
-      - backend
+      - game_network
     restart: unless-stopped
 
   kibana:
@@ -119,7 +104,7 @@
     depends_on:
       - elasticsearch
     networks:
-      - backend
+      - game_network
     restart: unless-stopped
 
   filebeat:
@@ -135,155 +120,26 @@
     depends_on:
       - logstash
     networks:
-      - backend
-    restart: unless-stopped
-
-  gateway:
-    build: .
-    container_name: gateway_container
-    ports:
-      - "8000:8000"
-    volumes:
-      - /var/run/docker.sock:/var/run/docker.sock:ro
-    environment:
-      TASK_SERVICE_URL: http://task-service:8180
-      VOTING_SERVICE_URL: http://voting-service:8181
-      GAME_SERVICE_URL: http://game_service:3005
-      USER_SERVICE_URL: http://user_service:3000
-      RUMORS_SERVICE_URL: http://rumors-service:8081        #
-      JWT_SECRET: ${JWT_SECRET}
-      JWT_ALGORITHM: ${JWT_ALGORITHM}
-      TOWN_SERVICE_URL: http://townservice:4001
-      CHARACTER_SERVICE_URL: http://characterservice:4002
-      CACHE_URL: redis://gateway_cache:6379
-      CACHE_DEFAULT_TTL: 15
-      INTERNAL_SERVICE_TOKEN: ${INTERNAL_SERVICE_TOKEN}
-    depends_on:
-      - gateway_cache
-      - load-balancer
-    networks:
-      - backend
-
-  gateway_cache:
-    image: redis:7
-    container_name: gateway_cache
-    restart: unless-stopped
-    ports:
-      - "6379:6379"
-    networks:
-      - backend
+      - game_network
+    restart: unless-stopped
+
+  # =============================
+  # Databases - MongoDB
+  # =============================
 
   mongo:
     image: mongo:6
     container_name: mongo_container
->>>>>>> 5cb8d7f5
-    restart: unless-stopped
-    ports:
-      - "8404:8404"  # HAProxy stats page
-
-  elasticsearch:
-    image: docker.elastic.co/elasticsearch/elasticsearch:8.15.0
-    container_name: elasticsearch
-    environment:
-      - discovery.type=single-node
-      - ES_JAVA_OPTS=-Xms1g -Xmx1g
-      - xpack.security.enabled=false
-      - xpack.security.http.ssl.enabled=false
-    ulimits:
-      memlock:
-        soft: -1
-        hard: -1
-    volumes:
-      - elasticsearch_data:/usr/share/elasticsearch/data
-    ports:
-      - "9200:9200"
-    networks:
-      - game_network
-    restart: unless-stopped
-    healthcheck:
-      test: ["CMD-SHELL", "curl -f http://localhost:9200 || exit 1"]
-      interval: 10s
-      timeout: 5s
-      retries: 10
-
-  logstash:
-    image: docker.elastic.co/logstash/logstash:8.15.0
-    container_name: logstash
-    depends_on:
-      - elasticsearch
-    volumes:
-      - ./elk/logstash.conf:/usr/share/logstash/pipeline/logstash.conf:ro
-    ports:
-      - "5044:5044" # Filebeat input
-      - "9600:9600" # Logstash monitoring API
-    networks:
-      - game_network
-    restart: unless-stopped
-
-  kibana:
-    image: docker.elastic.co/kibana/kibana:8.15.0
-    container_name: kibana
-    environment:
-      - ELASTICSEARCH_HOSTS=http://elasticsearch:9200
-    ports:
-      - "5601:5601"
-    depends_on:
-      - elasticsearch
-    networks:
-      - game_network
-    restart: unless-stopped
-
-  filebeat:
-    image: docker.elastic.co/beats/filebeat:8.15.0
-    container_name: filebeat
-    user: root
-    command: ["--strict.perms=false"]
-    volumes:
-      - /var/lib/docker/containers:/var/lib/docker/containers:ro
-      - /var/run/docker.sock:/var/run/docker.sock:ro
-      - ./elk/filebeat.yml:/usr/share/filebeat/filebeat.yml:ro
-      - filebeat_data:/usr/share/filebeat/data
-    depends_on:
-      - logstash
-    networks:
-      - game_network
-    restart: unless-stopped
-
-  mongo:
-    image: mongo:6
-<<<<<<< HEAD
-    container_name: mongo_container
     restart: unless-stopped
     volumes:
       - mongo_data:/data/db
-=======
-    container_name: mongo-town
-    restart: unless-stopped
-    ports:
-      - "27019:27017"
-    volumes:
-      - mongo-town-data:/data/db
-    networks:
-      - backend
-
-  townservice:
-    image: livia994/townservice:3.0
-    container_name: townservice
-    restart: unless-stopped
-    ports:
-      - "4001:4001"
-    environment:
-      - MONGO_URI=mongodb://mongo-town:27017/townDB
-      - PORT=4001
-      - NODE_ENV=production
-    depends_on:
-      - mongo-town
-      - db_town_populator
->>>>>>> 5cb8d7f5
-    networks:
-      - game_network
-
-<<<<<<< HEAD
+    networks:
+      - game_network
+
+  # =============================
+  # Databases - PostgreSQL
+  # =============================
+
   postgres-shop:
     image: postgres:15-alpine
     container_name: postgres_shop_container
@@ -294,45 +150,8 @@
       - POSTGRES_PASSWORD=${POSTGRES_PASSWORD_SHOP}
     volumes:
       - postgres_shop_data:/var/lib/postgresql/data
-=======
-  db_town_populator:
-    image: livia994/townservice:3.0
-    container_name: town_db_populator
-    command: ["node", "src/db/seed/town-seed.js"]
-    environment:
-      - MONGO_URI=mongodb://mongo-town:27017/townDB
-    depends_on:
-      - mongo-town
-    networks:
-      - backend
-    restart: "no"
-
-
-  mongo-character:
-    image: mongo:6
-    container_name: mongo-character
-    restart: unless-stopped
-    ports:
-      - "27018:27017"
-    volumes:
-      - mongo-character-data:/data/db
-    networks:
-      - backend
-
-  characterservice:
-    image: livia994/characterservice:1.10
-    container_name: characterservice
-    restart: unless-stopped
-    ports:
-      - "4002:4002"
-    environment:
-      - MONGO_URI=mongodb://mongo-character:27017/characterDB
-      - PORT=4002
-      - NODE_ENV=production
-    depends_on:
-      - mongo-character
-      - db_character_populator
->>>>>>> 5cb8d7f5
+    ports:
+      - "5432:5432"
     networks:
       - game_network
     healthcheck:
@@ -341,7 +160,6 @@
       timeout: 5s
       retries: 5
 
-<<<<<<< HEAD
   postgres-rumors:
     image: postgres:15
     container_name: postgres_rumors_container
@@ -353,6 +171,8 @@
       - PGDATA=/var/lib/postgresql/data/pgdata
     volumes:
       - postgres_rumors_data:/var/lib/postgresql/data/pgdata
+    ports:
+      - "5434:5432"
     networks:
       - game_network
     healthcheck:
@@ -360,19 +180,6 @@
       interval: 5s
       timeout: 5s
       retries: 5
-=======
-  db_character_populator:
-    image: livia994/characterservice:1.10
-    container_name: character_db_populator
-    command: ["node", "src/db/seed/character-seed.js"]
-    environment:
-      - MONGO_URI=mongodb://mongo-character:27017/characterDB
-    depends_on:
-      - mongo-character
-    networks:
-      - backend
-    restart: "no"
->>>>>>> 5cb8d7f5
 
   postgres-voting:
     container_name: postgres-voting
@@ -416,7 +223,6 @@
       retries: 5
       timeout: 5s
 
-<<<<<<< HEAD
   postgres-roleplay:
     image: postgres:15
     container_name: postgres-roleplay
@@ -427,51 +233,33 @@
       POSTGRES_PASSWORD: ${POSTGRES_PASSWORD_ROLEPLAY}
     volumes:
       - postgres_roleplay_data:/var/lib/postgresql/data
-=======
-  voting-service:
-    image: vladamusin/voting_service:0.0.4
-    container_name: voting-service
->>>>>>> 5cb8d7f5
     ports:
       - "5433:5432"
     networks:
       - game_network
 
-<<<<<<< HEAD
+  # =============================
+  # Redis Cache
+  # =============================
+
   redis:
     image: redis:7-alpine
     container_name: redis_container
     restart: unless-stopped
-=======
- # Proxy for task-service
-  task-proxy:
-    image: nginx:alpine
-    container_name: task-proxy
-    volumes:
-      - ./nginx-proxy.conf:/etc/nginx/templates/nginx.conf.template:ro
-    environment:
-      INTERNAL_SERVICE_TOKEN: ${INTERNAL_SERVICE_TOKEN}
-    networks:
-      - backend
-    depends_on:
-      - gateway
-    restart: unless-stopped
-
-  task-service:
-    image: vladamusin/task_service:0.0.11
-    container_name: task-service
->>>>>>> 5cb8d7f5
     ports:
       - "6379:6379"
     networks:
       - game_network
+
+  # =============================
+  # Core Game Services
+  # =============================
 
   user_service:
     image: nadea39/user-management-service:1.8
     deploy:
       replicas: 2
     environment:
-<<<<<<< HEAD
       - MONGO_URI=${MONGO_URI_USER}
       - USE_MOCKS=true
       - PORT=3000
@@ -483,13 +271,6 @@
       - game_network
     env_file:
       - .env
-=======
-      SPRING_DATASOURCE_URL: jdbc:postgresql://postgres-task:5432/task_service
-      SPRING_DATASOURCE_USERNAME: ${POSTGRES_USER}
-      SPRING_DATASOURCE_PASSWORD: ${POSTGRES_PASSWORD}
-      CHARACTER_SERVICE_URL: http://task-proxy:8000
-    restart: unless-stopped
->>>>>>> 5cb8d7f5
 
   game_service:
     image: nadea39/gameservice:v1.0.7
@@ -537,6 +318,10 @@
       - PORT=4002
     networks:
       - game_network
+
+  # =============================
+  # Shop & Roleplay Services
+  # =============================
 
   shop_service:
     image: catalinaernu/shop-service:latest
@@ -593,6 +378,10 @@
     networks:
       - game_network
 
+  # =============================
+  # Task & Voting Services
+  # =============================
+
   voting-service:
     image: vladamusin/voting_service:0.0.4
     deploy:
@@ -637,27 +426,28 @@
       CHARACTER_SERVICE_URL: http://task-proxy:8000
     restart: unless-stopped
 
-  #  communication-service:
-#    image: "${COMM_IMAGE}"
-##    container_name: communication-service
-##    ports:
-##      - "${COMM_PORT}:8080"
-#    networks:
-#      - backend
-#    restart: unless-stopped
-#    # optional healthcheck to ensure app started (adjust path if you have /actuator/health)
-#    healthcheck:
-#      test: ["CMD-SHELL", "curl -f http://localhost:8080/actuator/health || exit 1"]
-#      interval: 10s
-#      timeout: 5s
-#      retries: 6
-
+  # =============================
+  # Communication & Rumors Services
+  # =============================
+
+  communication-service:
+    image: "${COMM_IMAGE}"
+    deploy:
+      replicas: 2
+    networks:
+      - game_network
+    environment:
+      - SERVICE_DISCOVERY_URL=http://service_discovery:8500
+      - PORT=8080
+    restart: unless-stopped
+    healthcheck:
+      test: ["CMD-SHELL", "curl -f http://localhost:8080/actuator/health || exit 1"]
+      interval: 10s
+      timeout: 5s
+      retries: 6
 
   rumors-service:
     image: "${RUMORS_IMAGE}"
-#    container_name: rumors-service
-#    ports:
-#      - "${RUMORS_PORT}:8081"
     deploy:
       replicas: 2
     depends_on:
@@ -674,8 +464,11 @@
       SERVICE_DISCOVERY_URL: http://service_discovery:8500
       COMMUNICATION_SERVICE_URL: http://communication-service:8080
       PORT: 8081
-    restart: unless-stopped **/
-
+    restart: unless-stopped
+
+  # =============================
+  # Gateway
+  # =============================
 
   gateway:
     image: nadea39/gateway:v1.0.9
@@ -698,6 +491,10 @@
     networks:
       - game_network
 
+  # =============================
+  # PgAdmin
+  # =============================
+
   pgadmin:
     image: dpage/pgadmin4
     container_name: pgadmin_container
@@ -713,13 +510,9 @@
 
 volumes:
   elasticsearch_data:
-<<<<<<< HEAD
-  filebeat_data:
-=======
     driver: local
   filebeat_data:
     driver: local
->>>>>>> 5cb8d7f5
   mongo_data:
   postgres_shop_data:
   postgres_rumors_data:
