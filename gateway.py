from fastapi import FastAPI, Request, HTTPException, Depends
from fastapi.responses import Response
from fastapi.security import HTTPBearer, HTTPAuthorizationCredentials
import httpx
import os
import asyncio
import jwt
from typing import Optional, Dict
from datetime import datetime
from redis import asyncio as aioredis
import json
import hashlib

app = FastAPI(title="Gateway Service")

# ---------------------- CONFIG ----------------------
TASK_SERVICE_URL = os.getenv("TASK_SERVICE_URL", "http://localhost:8180")
VOTING_SERVICE_URL = os.getenv("VOTING_SERVICE_URL", "http://localhost:8181")
USER_SERVICE_URL = os.getenv("USER_SERVICE_URL", "http://user_service:3000")
GAME_SERVICE_URL = os.getenv("GAME_SERVICE_URL", "http://game_service:3005")
TOWN_SERVICE_URL = os.getenv("TOWN_SERVICE_URL", "http://townservice:4001")
CHARACTER_SERVICE_URL = os.getenv("CHARACTER_SERVICE_URL", "http://characterservice:4002")

# <-- added Rumors service URL -->
RUMORS_SERVICE_URL = os.getenv("RUMORS_SERVICE_URL", "http://rumors-service:8081")

JWT_SECRET = os.getenv("JWT_SECRET", "your-secret-key-change-in-production")
JWT_ALGORITHM = os.getenv("JWT_ALGORITHM", "HS256")

BACKEND_TIMEOUT = 5
MAX_CONCURRENT_TASKS = 10
semaphore = asyncio.Semaphore(MAX_CONCURRENT_TASKS)

security = HTTPBearer()

# ---------------------- CACHE CONFIG ----------------------
CACHE_URL = os.getenv("CACHE_URL", "redis://localhost:6379")
CACHE_DEFAULT_TTL = int(os.getenv("CACHE_DEFAULT_TTL", "15"))  # seconds
redis_client: Optional[aioredis.Redis] = None


@app.on_event("startup")
async def startup():
    global redis_client
    try:
        redis_client = aioredis.from_url(CACHE_URL, decode_responses=False)
        await redis_client.ping()
        print("✅ Redis cache connected")
    except Exception as e:
        redis_client = None
        print("⚠️ Redis not available:", e)


@app.on_event("shutdown")
async def shutdown():
    if redis_client:
        await redis_client.close()


# ---------------------- CACHE HELPERS ----------------------
def _cache_key(method: str, full_url: str, headers_raw: list[tuple[bytes, bytes]]) -> str:
    vary = {}
    for h in (b"x-user-id", b"x-user-roles", b"x-character-id"):
        for k, v in headers_raw:
            if k.lower() == h:
                vary[h.decode()] = v.decode(errors="ignore")
    material = json.dumps({"m": method, "u": full_url, "h": vary}, sort_keys=True).encode()
    return "gw:" + hashlib.sha256(material).hexdigest()


async def cache_get(key: str) -> Optional[Response]:
    if not redis_client:
        print("[CACHE] Redis not initialized.")
        return None
    blob = await redis_client.get(key)
    print("[CACHE] Lookup:", key, "→", "HIT" if blob else "MISS")
    if not blob:
        return None
    cached = json.loads(blob)
    return Response(
        content=bytes.fromhex(cached["body_hex"]),
        status_code=cached["status"],
        headers=cached["headers"],
        media_type=cached.get("media_type"),
    )


async def cache_set(key: str, resp: Response, ttl: int):
    if not redis_client:
        print("[CACHE] No redis_client found.")
        return
    if resp.status_code >= 400:
        print("[CACHE] Skipping cache because status", resp.status_code)
        return

    headers = {k: v for k, v in resp.headers.items()
               if k.lower() not in {"connection", "keep-alive", "transfer-encoding", "te", "trailers"}}
    payload = {
        "status": resp.status_code,
        "headers": headers,
        "media_type": resp.media_type,
        "body_hex": (resp.body or b"").hex(),
    }
    await redis_client.setex(key, ttl, json.dumps(payload))
    print("[CACHE] Stored:", key)


def should_bypass_cache(request: Request) -> bool:
    if "cache-control" in request.headers and "no-cache" in request.headers.get("cache-control", ""):
        return True
    if request.query_params.get("cache") in ("skip", "1", "true"):
        return True
    return False


async def cached_proxy(service_url: str, request: Request, user: "AuthUser", ttl: int = CACHE_DEFAULT_TTL) -> Response:
    full_url = service_url
    if request.url.query:
        full_url += f"?{request.url.query}"

    if request.method.upper() != "GET" or should_bypass_cache(request) or ttl <= 0:
        resp = await proxy_request(service_url, request, user)
        resp.headers["X-Cache"] = "BYPASS"
        return resp

    key = _cache_key(request.method.upper(), full_url, request.headers.raw)
    hit = await cache_get(key)
    if hit:
        hit.headers["X-Cache"] = "HIT"
        return hit

    resp = await proxy_request(service_url, request, user)
    await cache_set(key, resp, ttl)
    resp.headers["X-Cache"] = "MISS"
    return resp


# ---------------------- AUTHORIZATION ----------------------
class AuthUser:
    def __init__(self, user_id: str, username: str, roles: list[str], character_id: Optional[str] = None, lobby_id: Optional[str] = None):
        self.user_id = user_id
        self.username = username
        self.roles = roles
        self.character_id = character_id
        self.lobby_id = lobby_id


dummy_user = AuthUser("public", "public", [])


async def verify_token(credentials: HTTPAuthorizationCredentials = Depends(security)) -> AuthUser:
    token = credentials.credentials
    try:
        payload = jwt.decode(token, JWT_SECRET, algorithms=[JWT_ALGORITHM])
        exp = payload.get("exp")
        if exp and datetime.utcnow().timestamp() > exp:
            raise HTTPException(status_code=401, detail="Token has expired")
        user_id = payload.get("user_id")
        username = payload.get("username")
        roles = payload.get("roles", [])
        character_id = payload.get("character_id")
        if not user_id or not username:
            raise HTTPException(status_code=401, detail="Invalid token payload")
        return AuthUser(user_id, username, roles, character_id)
    except jwt.ExpiredSignatureError:
        raise HTTPException(status_code=401, detail="Token has expired")
    except jwt.InvalidTokenError:
        raise HTTPException(status_code=401, detail="Invalid token")
    except Exception as e:
        raise HTTPException(status_code=401, detail=f"Authorization failed: {str(e)}")


def require_roles(*required_roles: str):
    async def role_checker(user: AuthUser = Depends(verify_token)) -> AuthUser:
        if not any(role in user.roles for role in required_roles):
            raise HTTPException(
                status_code=403,
                detail=f"Access denied. Required roles: {', '.join(required_roles)}"
            )
        return user
    return role_checker


# ---------------------- PROXY FUNCTION ----------------------
async def proxy_request(service_url: str, request: Request, user: AuthUser, additional_headers: Optional[Dict[str, str]] = None) -> Response:
    async with semaphore:
        try:
            async with httpx.AsyncClient(timeout=BACKEND_TIMEOUT) as client:
                headers = {
                    k.decode(): v.decode()
                    for k, v in request.headers.raw
                    if k.decode().lower() not in ["host", "authorization"]
                }
                # standard headers attached by gateway
                headers["X-User-ID"] = str(user.user_id)
                headers["X-Username"] = user.username
                headers["X-User-Roles"] = ",".join(user.roles)

                # attach both X-Character-ID and short 'characterId' for compatibility
                if user.character_id:
                    headers["X-Character-ID"] = str(user.character_id)
                    headers["characterId"] = str(user.character_id)

                if additional_headers:
                    headers.update(additional_headers)
                backend_response = await client.request(
                    method=request.method,
                    url=service_url,
                    headers=headers,
                    params=request.query_params,
                    content=await request.body(),
                )
                return Response(
                    content=backend_response.content,
                    status_code=backend_response.status_code,
                    headers=dict(backend_response.headers),
                    media_type=backend_response.headers.get("content-type"),
                )
        except httpx.RequestError as e:
            raise HTTPException(status_code=502, detail=f"Bad Gateway: {e}")
        except asyncio.TimeoutError:
            raise HTTPException(status_code=504, detail="Gateway Timeout")


# ---------------------- HEALTH CHECK ----------------------
@app.get("/health")
async def health_check():
    return {"status": "healthy", "timestamp": datetime.utcnow().isoformat()}


# ---------------------- USER SERVICE ----------------------
@app.post("/api/users")
async def create_user(request: Request):
    """Create user - public endpoint"""
    service_url = f"{USER_SERVICE_URL}/users"
    async with httpx.AsyncClient(timeout=BACKEND_TIMEOUT) as client:
        backend_response = await client.request(
            method=request.method,
            url=service_url,
            headers={k.decode(): v.decode() for k, v in request.headers.raw if k.decode().lower() != "host"},
            params=request.query_params,
            content=await request.body(),
        )
        return Response(
            content=backend_response.content,
            status_code=backend_response.status_code,
            headers=dict(backend_response.headers),
            media_type=backend_response.headers.get("content-type"),
        )


@app.get("/api/users")
async def get_users(request: Request):
    """Get all users - cached"""
    service_url = f"{USER_SERVICE_URL}/users"
    return await cached_proxy(service_url, request, dummy_user, ttl=15)


@app.get("/api/users/{user_id}")
async def get_user(user_id: str, request: Request):
    """Get user by ID - cached"""
    service_url = f"{USER_SERVICE_URL}/users/{user_id}"
    return await cached_proxy(service_url, request, dummy_user, ttl=15)


# ---------------------- GAME SERVICE ----------------------
@app.post("/api/lobbies")
async def create_lobby(request: Request):
    service_url = f"{GAME_SERVICE_URL}/lobbies"
    async with httpx.AsyncClient(timeout=BACKEND_TIMEOUT) as client:
        backend_response = await client.request(
            method=request.method,
            url=service_url,
            headers={k.decode(): v.decode() for k, v in request.headers.raw if k.decode().lower() != "host"},
            params=request.query_params,
            content=await request.body(),
        )
        return Response(
            content=backend_response.content,
            status_code=backend_response.status_code,
            headers=dict(backend_response.headers),
            media_type=backend_response.headers.get("content-type"),
        )


@app.get("/api/lobbies")
async def get_lobbies(request: Request):
    """Get all lobbies - cached"""
    service_url = f"{GAME_SERVICE_URL}/lobbies"
    return await cached_proxy(service_url, request, dummy_user, ttl=10)


@app.post("/api/lobbies/{lobby_id}/join")
async def join_lobby(lobby_id: str, request: Request):
    service_url = f"{GAME_SERVICE_URL}/lobbies/{lobby_id}/join"
    async with httpx.AsyncClient(timeout=BACKEND_TIMEOUT) as client:
        headers = {k.decode(): v.decode() for k, v in request.headers.raw if k.decode().lower() != "host"}
        headers["X-Lobby-ID"] = lobby_id
        backend_response = await client.request(
            method=request.method,
            url=service_url,
            headers=headers,
            params=request.query_params,
            content=await request.body(),
        )
        return Response(
            content=backend_response.content,
            status_code=backend_response.status_code,
            headers=dict(backend_response.headers),
            media_type=backend_response.headers.get("content-type"),
        )


@app.get("/api/lobbies/{lobby_id}")
async def get_lobby(lobby_id: str, request: Request, user: AuthUser = Depends(verify_token)):
    """Get lobby info - cached and authenticated"""
    service_url = f"{GAME_SERVICE_URL}/lobbies/{lobby_id}"
    return await cached_proxy(service_url, request, user, ttl=10)


@app.patch("/api/lobbies/{lobby_id}/state")
async def update_lobby_state(lobby_id: str, request: Request, user: AuthUser = Depends(verify_token)):
    service_url = f"{GAME_SERVICE_URL}/lobbies/{lobby_id}/state"
    return await proxy_request(service_url, request, user)


# ---------------------- TASK SERVICE ----------------------
@app.post("/api/tasks/assign")
async def task_assign(request: Request, user: AuthUser = Depends(verify_token)):
    service_url = f"{TASK_SERVICE_URL}/api/tasks/assign"
    return await proxy_request(service_url, request, user)


@app.get("/api/tasks/view/{character_id}")
async def task_view(character_id: str, request: Request, user: AuthUser = Depends(verify_token)):
    if user.character_id != character_id and "admin" not in user.roles:
        raise HTTPException(status_code=403, detail="You can only view your own character's tasks")
    service_url = f"{TASK_SERVICE_URL}/api/tasks/view/{character_id}"
    return await cached_proxy(service_url, request, user, ttl=15)


@app.post("/api/tasks/complete/{task_id}/{character_id}")
async def task_complete(task_id: int, character_id: str, request: Request, user: AuthUser = Depends(verify_token)):
    if user.character_id != character_id and "admin" not in user.roles:
        raise HTTPException(status_code=403, detail="You can only complete tasks for your own character")
    service_url = f"{TASK_SERVICE_URL}/api/tasks/complete/{task_id}/{character_id}"
    return await proxy_request(service_url, request, user)


# ---------------------- VOTING SERVICE ----------------------
@app.get("/api/voting/results/{lobby_id}")
async def voting_results(lobby_id: int, request: Request, user: AuthUser = Depends(verify_token)):
    service_url = f"{VOTING_SERVICE_URL}/api/voting/results/{lobby_id}"
    return await cached_proxy(service_url, request, user, ttl=10)


@app.post("/api/voting/cast")
async def voting_cast(request: Request, user: AuthUser = Depends(verify_token)):
    service_url = f"{VOTING_SERVICE_URL}/api/voting/cast"
    return await proxy_request(service_url, request, user)

<<<<<<< HEAD
# ---------------------- RUMORS SERVICE (NEW) ----------------------

@app.post("/api/rumors/generate")
async def gateway_generate_rumors(request: Request, user: AuthUser = Depends(verify_token)):
    """
    Proxy POST /api/rumors/generate to RumorsService.
    Gateway attaches X-User-ID, X-Character-ID and also 'characterId' for compatibility.
    Requires authentication (verify_token).
    """
    service_url = f"{RUMORS_SERVICE_URL}/api/rumors/generate"
    return await proxy_request(service_url, request, user)

@app.get("/api/rumors/{character_id}")
async def gateway_get_rumors(character_id: str, request: Request, user: AuthUser = Depends(verify_token)):
    """
    Cached GET for rumors for a character.
    """
    service_url = f"{RUMORS_SERVICE_URL}/api/rumors/{character_id}"
    return await cached_proxy(service_url, request, user, ttl=CACHE_DEFAULT_TTL)

@app.get("/api/rumors")
async def gateway_list_rumors(request: Request, user: AuthUser = Depends(verify_token)):
    service_url = f"{RUMORS_SERVICE_URL}/api/rumors"
    return await cached_proxy(service_url, request, user, ttl=CACHE_DEFAULT_TTL)

# ---------------------- ADMIN ENDPOINTS (EXAMPLE) ----------------------
=======
>>>>>>> e19ce754

# ---------------------- TOWN SERVICE ----------------------
@app.get("/api/town")
async def town_list(request: Request, user: AuthUser = Depends(verify_token)):
    service_url = f"{TOWN_SERVICE_URL}/api/town"
    return await cached_proxy(service_url, request, user, ttl=15)


@app.get("/api/town/lobbies/{lobby_id}/locations/{location_id}/occupants")
async def town_occupants(lobby_id: int, location_id: int, request: Request, user: AuthUser = Depends(verify_token)):
    service_url = f"{TOWN_SERVICE_URL}/api/town/lobbies/{lobby_id}/locations/{location_id}/occupants"
    return await cached_proxy(service_url, request, user, ttl=10)


@app.post("/api/town/move")
async def town_move(request: Request, user: AuthUser = Depends(verify_token)):
    service_url = f"{TOWN_SERVICE_URL}/api/town/move"
    return await proxy_request(service_url, request, user)


@app.get("/api/town/movements")
async def town_movements(request: Request, user: AuthUser = Depends(verify_token)):
    service_url = f"{TOWN_SERVICE_URL}/api/town/movements"
    return await cached_proxy(service_url, request, user, ttl=10)


@app.get("/api/town/phase/{lobby_id}")
async def get_town_phase(lobby_id: int, request: Request, user: AuthUser = Depends(verify_token)):
    service_url = f"{TOWN_SERVICE_URL}/api/town/phase/{lobby_id}"
    return await cached_proxy(service_url, request, user, ttl=5)


@app.post("/api/town/phase/{lobby_id}/toggle")
async def toggle_town_phase(lobby_id: int, request: Request, user: AuthUser = Depends(require_roles("admin"))):
    service_url = f"{TOWN_SERVICE_URL}/api/town/phase/{lobby_id}/toggle"
    return await proxy_request(service_url, request, user)


# ---------------------- CHARACTER SERVICE ----------------------
@app.get("/api/characters")
async def get_all_characters(request: Request, user: AuthUser = Depends(verify_token)):
    service_url = f"{CHARACTER_SERVICE_URL}/api/characters"
    return await cached_proxy(service_url, request, user, ttl=20)


@app.get("/api/characters/user/{user_id}")
async def get_character_by_user(user_id: str, request: Request, user: AuthUser = Depends(verify_token)):
    service_url = f"{CHARACTER_SERVICE_URL}/api/characters/user/{user_id}"
    return await cached_proxy(service_url, request, user, ttl=15)


@app.patch("/api/characters/user/{user_id}")
async def update_character(user_id: str, request: Request, user: AuthUser = Depends(verify_token)):
    service_url = f"{CHARACTER_SERVICE_URL}/api/characters/user/{user_id}"
    return await proxy_request(service_url, request, user)


@app.get("/api/characters/user/{user_id}/balance")
async def get_balance(user_id: str, request: Request, user: AuthUser = Depends(verify_token)):
    service_url = f"{CHARACTER_SERVICE_URL}/api/characters/user/{user_id}/balance"
    return await cached_proxy(service_url, request, user, ttl=15)


@app.post("/api/characters/user/{user_id}/add-gold")
async def add_gold(user_id: str, request: Request, user: AuthUser = Depends(require_roles("admin"))):
    service_url = f"{CHARACTER_SERVICE_URL}/api/characters/user/{user_id}/add-gold"
    return await proxy_request(service_url, request, user)


@app.get("/api/characters/{character_id}")
async def get_character_by_id(character_id: str, request: Request, user: AuthUser = Depends(verify_token)):
    service_url = f"{CHARACTER_SERVICE_URL}/api/characters/{character_id}"
    return await cached_proxy(service_url, request, user, ttl=15)


# ---------------------- ADMIN ENDPOINT ----------------------
@app.get("/api/admin/stats")
async def admin_stats(request: Request, user: AuthUser = Depends(require_roles("admin"))):
    return {"message": "Admin stats", "user": user.username, "roles": user.roles}

# ---------------------- ERROR HANDLERS ----------------------

@app.exception_handler(HTTPException)
async def http_exception_handler(request: Request, exc: HTTPException):
    """Custom error handler for better error messages"""
    return Response(
        content=f'{{"detail": "{exc.detail}"}}',
        status_code=exc.status_code,
        media_type="application/json"
    )<|MERGE_RESOLUTION|>--- conflicted
+++ resolved
@@ -359,7 +359,6 @@
     service_url = f"{VOTING_SERVICE_URL}/api/voting/cast"
     return await proxy_request(service_url, request, user)
 
-<<<<<<< HEAD
 # ---------------------- RUMORS SERVICE (NEW) ----------------------
 
 @app.post("/api/rumors/generate")
@@ -386,8 +385,6 @@
     return await cached_proxy(service_url, request, user, ttl=CACHE_DEFAULT_TTL)
 
 # ---------------------- ADMIN ENDPOINTS (EXAMPLE) ----------------------
-=======
->>>>>>> e19ce754
 
 # ---------------------- TOWN SERVICE ----------------------
 @app.get("/api/town")
